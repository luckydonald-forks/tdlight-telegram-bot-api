--- conflicted
+++ resolved
@@ -104,10 +104,9 @@
 ##### Flag `--max-batch-operations=<number>`
 maximum number of batch operations (default 10000)
 
-<<<<<<< HEAD
 ##### Executable parameter `--hide-sensible-data`
 Makes the stats page (if enabled) hide the bot token and the webhook url to no leak user secrets, when served publicly.
-=======
+
 #### Existing Command Line Parameters
 Which are not properly documented, so they are written down here.
 
@@ -121,7 +120,6 @@
 - `4`: Debug output (very spammy)
 - `1024`: Also the stuff which is considered to "never" appear (as of writing there's no such stuff).
 _For Docker containers, `$TELEGRAM_VERBOSITY` can be set._
->>>>>>> 0edac668
 
 <a name="modified-features"></a>
 #### Modified features
