# TDLight Telegram Bot API
TDLight Telegram Bot API is a fork of the official Telegram Bot API, focused on memory footprint and performance.

TDLight Telegram Bot API is 100% compatible with the official version.

The Telegram Bot API provides an HTTP API for creating [Telegram Bots](https://core.telegram.org/bots).

If you've got any questions about bots or would like to report an issue with your bot, kindly contact [@BotSupport](https://t.me/BotSupport) in Telegram.

If you've got any questions about our fork, instead, join [@TDLightChat](https://t.me/TDLightChat) in Telegram, or see the news at [@TDLight](https://t.me/TDLight).

Please note that only TDLight-specific issues are suitable for this repository.

## Table of Contents
- [TDLight features](#tdlight-features)
    - [Added features](#added-features)
      - [Added API Methods](#added-api-methods)
      - [Added Command Line Parameters](#added-command-line-parameters)
    - [Modified features](#modified-features)
    - [User Mode](#user-mode)
- [Installation](#installation)
- [Dependencies](#dependencies)
- [Usage](#usage)
- [Documentation](#documentation)
- [Moving a bot to a local server](#switching)
- [Moving a bot from one local server to another](#moving)
- [License](#license)

<a name="tdlight-features"></a>
## TDLight features

<a name="added-features"></a>
### Added features

#### TDLib replaced with TDLight
[TDLight](https://github.com/tdlight-team/tdlight) provides constant memory usage, unlike tdlib that must be restarted to reduce the heap size.

<a name="added-api-methods"></a>
#### Added API Methods
##### Method `optimizeMemory`
Calling `optimizeMemory` will remove old data from the in-memory cache and give the freed memory back to the os

##### Method `getMemoryStats`
Calling `getMemoryStats` will return a json containing the info about the memory manager, more info [here](https://github.com/tdlight-team/tdlight#tdapigetmemorystatistics)

##### Method `getMessageInfo`
Get information about a message
###### Parameters
- `chat_id` Message chat id
- `message_id` Message id
###### Returns `message`

 Document the following methods:
##### Method `getParticipants`
Get the member list of a supergroup or channel
###### Parameters
- `chat_id` Chat id
- `filter` String, possible values are
    `members`, `parameters`, `admins`, `administators`, `restricted`, `banned`, `bots`
- `offset` Number of users to skip
- `limit` The maximum number of users be returned; up to 200

###### Returns `ChatMember`

##### Method `deleteMessages`
Delete all the messages with message_id in range between `start` and `end`.  
The `start` parameter MUST be less than the `end` parameter  
Both `start` and `end` must be positive non zero numbers  
The method will always return `true` as a result, even if the messages cannot be deleted  
This method does not work on private chat or normal groups
It is not suggested to delete more than 200 messages per call

**NOTE**  
The maximum number of messages to be deleted in a single batch is determined by the `max-batch-operations` parameter and is 10000 by default

###### Parameters
- `chat_id` Chat id
- `start` First message id to delete
- `end` Last message id to delete
###### Returns `true`

##### Command `ping`
Send an MTProto ping message to the telegram servers. 
Useful to detect the delay of the bot api server.

###### Parameters
No parameters
###### Returns `string`
Ping delay in seconds represented as string.

<!--TODO:
#### Command `toggleGroupInvites`
(todo)
##### Parameters
- `(todo)`
##### Returns `(todo)`
-->

<a name="added-command-line-parameters"></a>
#### Added Command Line Parameters
##### Flag `--relative`
If enabled, allow only relative paths for files in local mode.

##### Flag `--insecure`
Allow http connection in non-local mode

##### Flag `--max-batch-operations=<number>`
maximum number of batch operations (default 10000)

<<<<<<< HEAD
##### Executable parameter `--hide-sensible-data`
=======
##### Executable parameter `--stats-hide-sensible-data`
>>>>>>> c08d466b
Makes the stats page (if enabled) hide the bot token and the webhook url to no leak user secrets, when served publicly.

#### Existing Command Line Parameters
Which are not properly documented, so they are written down here.

##### Flag `-v<number>`/`--verbose=<number>`
Verbosity of logging.
The [loglevels](https://github.com/tdlib/td/blob/eb80924dad30af4e6d8385d058bb7e847174df5e/tdutils/td/utils/logging.h#L103-L109) are
- `0`: Only fatal errors (least noisy)
- `1`: All errors
- `2`: Warnings, too
- `3`: Infos
- `4`: Debug output (very spammy)
- `1024`: Also the stuff which is considered to "never" appear (as of writing there's no such stuff).
_For Docker containers, `$TELEGRAM_VERBOSITY` can be set._

<a name="modified-features"></a>
#### Modified features

##### Method `getChat`
The command `getChat` will also try to resolve the username online, if it can't be found locally

##### Object `Message`
The `Message` object now has two new fields:
- `views`: how many views has the message (usually the views are shown only for channel messages)
- `forwards`: how many times the message has been forwarded

##### Object `ChatMember`
The `ChatMember` object now has two new fields:
- `joined_date`: integer, unix timestamp, when has the user joined
- `inviter`: `User`, the inviter

##### Object `Chat`
The `Chat` object now has two new fields:
- `is_verified`: bool, optional, default false. Is the chat verified by Telegram, clients show a verified batch
- `is_scam`: bool, optional, default false. Is the chat reported for scam, clients show a warning to the user

##### Object `User`
The `User` object now has two new fields:
- `is_verified`: bool, optional, default false. Is the user verified by Telegram, clients show a verified batch
- `is_scam`: bool, optional, default false. Is the user reported for scam, clients show a warning to the user

In addition, the member list now shows the full bot list (previously only the bot that executed the query was shown)

The bot will now receive Updates for all received media, even if a destruction timer is set.

<a name="user-mode"></a>
### User Mode

You can allow user accounts to access the bot api with the command-line option `--allow-users` or set the env variable 
`TELEGRAM_ALLOW_USERS` to `1` when using docker. User Mode is disabled by default, so only bots can access the api.

You can now log into the bot api with user accounts to create userbots running on your account.

Note: Never send your 2fa password over a plain http connection. Make sure https is enabled or use this api locally.

#### User Authorization Process
1. Send a request to `{api_url}/userlogin`

   Parameters:
   - `phone_number`: `string`. The phone number of your Telegram Account.
   
   Returns your `user_token` as `string`. You can use this just like a normal bot token on the `/user` endpoint
   
2. Send the received code to `{api_url}/user{user_token}/authcode`

   Parameters:
   - `code`: `int`. The code send to you by Telegram In-App or by SMS
   
   Will send `{"ok": true, "result": true}` on success. 
   
3. Optional: Send your 2fa password to `{api_url}/user{user_token}/2fapassword`
   
   Parameters:
   - `password`: `string`. Password for 2fa authentication
   
   Will send `{"ok": true, "result": true}` on success. 
   
4. Optional: Register the user by calling `{api_url}/user{user_token}/registerUser`. 
   
   User registration is disabled by default. You can enable it with the `--allow-users-registration` command line
   option or the env variable `TELEGRAM_ALLOW_USERS_REGISTRATION` set to `1` when using docker.
   
   Parameters:
   - `first_name`: `string`. First name for the new account.
   - `last_name`: `string`, optional. Last name for the new account.
   
   Will send `{"ok": true, "result": true}` on success. 
   
You are now logged in and can use all methods like in the bot api, just replace the 
`/bot{bot_token}/` in your urls with `/user{token}/`. 
   
You only need to authenticate once, the account will stay logged in. You can use the `logOut` method to log out
or simply close the session in your account settings.

Some methods are (obviously) not available as a user. This includes:
- `answerCallbackQuery`
- `setMyCommands`
- `editMessageReplyMarkup`
- `uploadStickerFile`
- `createNewStickerSet`
- `addStickerToSet`
- `setStickerPositionInSet`
- `deleteStickerFromSet`
- `setStickerSetThumb`
- `sendInvoice`
- `answerShippingQuery`
- `answerPreCheckoutQuery`
- `setPassportDataErrors`
- `sendGame`
- `setGameScore`
- `getGameHighscores`

It is also not possible to attach a `reply_markup` to any message.

Your api wrapper may behave different in
some cases, for examples command message-entities are not created in chats that don't contain any
bots, so your Command Handler may not detect it.

It is possible to have multiple user-tokens to multiple client instances on the same bot api server.

<a name="installation"></a>
## Installation

The simplest way to use it is with this docker command:
```bash
docker run -p 8081:8081 --env TELEGRAM_API_ID=API_ID --env TELEGRAM_API_HASH=API_HASH tdlight/tdlightbotapi 
```

The simplest way to build `Telegram Bot API server` is to use our [Telegram Bot API server build instructions generator](https://tdlib.github.io/telegram-bot-api/build.html).
If you do that, you'll only need to choose the target operating system to receive the complete build instructions.

In general, you need to install all `Telegram Bot API server` [dependencies](#dependencies) and compile the source code using CMake:

```bash
git clone --recursive https://github.com/tdlight-team/tdlight-telegram-bot-api
cd telegram-bot-api
mkdir build
cd build
cmake -DCMAKE_BUILD_TYPE=Release ..
cmake --build . --target install
```

If you forgot that `--recursive` flag at the clone part, you can just navigate into that created folder and run
```bash
cd tdlight-telegram-bot-api
git submodule update --init --recursive
```

<a name="dependencies"></a>
## Dependencies
To build and run `Telegram Bot API server` you will need:

* OpenSSL
* zlib
* C++14 compatible compiler (e.g., Clang 3.4+, GCC 4.9+, MSVC 19.0+ (Visual Studio 2015+), Intel C++ Compiler 17+) (build only)
* gperf (build only)
* CMake (3.0.2+, build only)
* _having it cloned with `--recursive` (see [above](#installation)) to get `tdlib`_

<a name="usage"></a>
## Usage

Use `telegram-bot-api --help` to receive the list of all available options of the Telegram Bot API server.

The only mandatory options are `--api-id` and `--api-hash`. You must obtain your own `api_id` and `api_hash`
as described in https://core.telegram.org/api/obtaining_api_id and specify them using the `--api-id` and `--api-hash` options
or the `TELEGRAM_API_ID` and `TELEGRAM_API_HASH` environment variables.

To enable Bot API features not available at `https://api.telegram.org`, specify the option `--local`. In the local mode the Bot API server allows to:
* Download files without a size limit.
* Upload files up to 2000 MB.
* Upload files using their local path and [the file URI scheme](https://en.wikipedia.org/wiki/File_URI_scheme).
* Use an HTTP URL for the webhook.
* Use any local IP address for the webhook.
* Use any port for the webhook.
* Set *max_webhook_connections* up to 100000.
* Receive the absolute local path as a value of the *file_path* field without the need to download the file after a *getFile* request.

The Telegram Bot API server accepts only HTTP requests, so a TLS termination proxy needs to be used to handle remote HTTPS requests.

By default the Telegram Bot API server is launched on the port 8081, which can be changed using the option `--http-port`.

<a name="documentation"></a>
## Documentation
See [Bots: An introduction for developers](https://core.telegram.org/bots) for a brief description of Telegram Bots and their features.

See the [Telegram Bot API documentation](https://core.telegram.org/bots/api) for a description of the Bot API interface and a complete list of available classes, methods and updates.

See the [Telegram Bot API server build instructions generator](https://tdlib.github.io/telegram-bot-api/build.html) for detailed instructions on how to build the Telegram Bot API server.

Subscribe to [@BotNews](https://t.me/botnews) to be the first to know about the latest updates and join the discussion in [@BotTalk](https://t.me/bottalk).

<a name="switching"></a>
## Moving a bot to a local server

To guarantee that your bot will receive all updates, you must deregister it with the `https://api.telegram.org` server by calling the method [logOut](https://core.telegram.org/bots/api#logout).
After the bot is logged out, you can replace the address to which the bot sends requests with the address of your local server and use it in the usual way.
If the server is launched in `--local` mode, make sure that the bot can correctly handle absolute file paths in response to `getFile` requests.

<a name="moving"></a>
## Moving a bot from one local server to another

If the bot is logged in on more than one server simultaneously, there is no guarantee that it will receive all updates.
To move a bot from one local server to another you can use the method [logOut](https://core.telegram.org/bots/api#logout) to log out on the old server before switching to the new one.

If you want to avoid losing updates between logging out on the old server and launching on the new server, you can remove the bot's webhook using the method
[deleteWebhook](https://core.telegram.org/bots/api#deletewebhook), then use the method [close](https://core.telegram.org/bots/api#close) to close the bot instance.
After the instance is closed, locate the bot's subdirectory in the working directory of the old server by the bot's user ID, move the subdirectory to the working directory of the new server
and continue sending requests to the new server as usual.

<a name="license"></a>
## License
`Telegram Bot API server` source code is licensed under the terms of the Boost Software License. See [LICENSE_1_0.txt](http://www.boost.org/LICENSE_1_0.txt) for more information.<|MERGE_RESOLUTION|>--- conflicted
+++ resolved
@@ -107,11 +107,7 @@
 ##### Flag `--max-batch-operations=<number>`
 maximum number of batch operations (default 10000)
 
-<<<<<<< HEAD
-##### Executable parameter `--hide-sensible-data`
-=======
 ##### Executable parameter `--stats-hide-sensible-data`
->>>>>>> c08d466b
 Makes the stats page (if enabled) hide the bot token and the webhook url to no leak user secrets, when served publicly.
 
 #### Existing Command Line Parameters
